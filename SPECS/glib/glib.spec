--- conflicted
+++ resolved
@@ -1,30 +1,18 @@
 Summary:        Low-level libraries useful for providing data structure handling for C.
 Name:           glib
-<<<<<<< HEAD
-Version:        2.58.0
-Release:        13%{?dist}
-=======
 Version:        2.60.1
-Release:        1%{?dist}
->>>>>>> d63cb598
+Release:        2%{?dist}
 License:        LGPLv2+
 Vendor:         Microsoft Corporation
 Distribution:   Mariner
 Group:          Applications/System
 URL:            https://developer.gnome.org/glib/
-<<<<<<< HEAD
-Source0:        https://ftp.gnome.org/pub/gnome/sources/glib/2.58/%{name}-%{version}.tar.xz
+Source0:        https://ftp.gnome.org/pub/gnome/sources/glib/2.60/%{name}-%{version}.tar.xz
 Patch0:         CVE-2019-12450.patch
-Patch1:         CVE-2019-13012.patch
-Patch2:         CVE-2020-35457.patch
+Patch1:         CVE-2020-35457.patch
 # CVE-2021-27218 and CVE-2021-27219 are both solved by the patch for the first
-Patch3:         CVE-2021-27218.patch
-Patch4:         CVE-2021-27219.nopatch
-=======
-Source0:        https://ftp.gnome.org/pub/gnome/sources/glib/2.60/%{name}-%{version}.tar.xz
-Patch0:         glib-CVE-2019-12450.patch
-Patch1:         glib-CVE-2019-13012.patch
->>>>>>> d63cb598
+Patch2:         CVE-2021-27218.patch
+Patch3:         CVE-2021-27219.nopatch
 BuildRequires:  cmake
 BuildRequires:  gtk-doc
 BuildRequires:  libffi-devel
@@ -85,11 +73,7 @@
 The glib2-doc package includes documentation for the GLib library.
 
 %prep
-<<<<<<< HEAD
 %autosetup -p1
-=======
-%setup -q
->>>>>>> d63cb598
 
 %build
 # Bug 1324770: Also explicitly remove PCRE sources since we use --with-pcre=system
@@ -148,17 +132,16 @@
 %doc %{_datadir}/gtk-doc/html/*
 
 %changelog
-<<<<<<< HEAD
-* Fri Apr 02 2021 Thomas Crain <thcrain@microsoft.com> - 2.58.0-13
+* Fri Apr 02 2021 Thomas Crain <thcrain@microsoft.com> - 2.60.1-2
+- Remove CVE-2019-13012 patch (already in the this version)
 - Merge the following releases from 1.0 to dev branch
 - nisamson@microsoft.com, 2.58.0-7: Added patch for CVE-2020-35457, removed %%sha, license verified.
 - thcrain@microsoft.com, 2.58.0-8: Added patch for CVE-2021-27218, CVE-2021-27219
-=======
+
 * Fri Apr 16 2021 Henry Li <lihl@microsoft.com> - 2.60.1-1
 - Upgrade to version 2.60.1
 - Switch to meson build and install
 - Fix file section for glib-devel
->>>>>>> d63cb598
 
 * Tue Mar 16 2021 Henry Li <lihl@microsoft.com> - 2.58.0-12
 - Add gtk-doc as build requirement
