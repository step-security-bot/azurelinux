--- conflicted
+++ resolved
@@ -9,11 +9,7 @@
 Summary:        Rust Programming Language
 Name:           rust
 Version:        1.75.0
-<<<<<<< HEAD
-Release:        2%{?dist}
-=======
 Release:        3%{?dist}
->>>>>>> cb4fa7fa
 License:        (ASL 2.0 OR MIT) AND BSD AND CC-BY-3.0
 Vendor:         Microsoft Corporation
 Distribution:   Azure Linux
@@ -171,12 +167,9 @@
 %{_mandir}/man1/*
 
 %changelog
-<<<<<<< HEAD
-=======
 * Thu Feb 29 2024 Pawel Winogrodzki <pawelwi@microsoft.com> - 1.75.0-3
 - Updating naming for 3.0 version of Azure Linux.
 
->>>>>>> cb4fa7fa
 * Tue Feb 27 2024 Dan Streetman <ddstreet@microsoft.com> - 1.75.0-2
 - updated glibc-static buildrequires release
 
