--- conflicted
+++ resolved
@@ -7,7 +7,7 @@
 Summary:        Main C library
 Name:           glibc
 Version:        2.28
-Release:        16%{?dist}
+Release:        17%{?dist}
 License:        LGPLv2+
 Vendor:         Microsoft Corporation
 Distribution:   Mariner
@@ -304,19 +304,17 @@
 %defattr(-,root,root)
 
 %changelog
-<<<<<<< HEAD
-* Fri Apr 02 2021 Thomas Crain <thcrain@microsoft.com> - 2.28-16
+* Fri Apr 02 2021 Thomas Crain <thcrain@microsoft.com> - 2.28-17
 - Merge the following releases from 1.0 to dev branch
 - lihl@microsoft.com, 2.28-13: Added patch to resolve CVE-2019-7309, Used autosteup
 - thcrain@microsoft.com, 2.28-14: Patch CVE-2019-19126
 - mamalisz@microsoft.com, 2.28-15: Exclude binaries(such as bash) from requires list.
 - nicolasg@microsoft.com, 2.28-16: Patch CVE-2019-25013
 - thcrain@microsoft.com, 2.28-17: Patch CVE-2021-3326
-=======
+
 * Thu Mar 25 2021 Henry Li <lihl@microsoft.com> - 2.28-16
 - Provides glibc-locale-source from glibc-i18n
 - Add back exluded files to glibc-i18n
->>>>>>> 22586159
 
 * Fri Feb 05 2021 Joe Schmitt <joschmit@microsoft.com> - 2.28-15
 - Replace incorrect %%{_lib} usage with %%{_libdir}
