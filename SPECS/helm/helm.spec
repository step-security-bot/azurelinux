--- conflicted
+++ resolved
@@ -2,11 +2,7 @@
 
 Name:          helm
 Version:       3.14.0
-<<<<<<< HEAD
-Release:       1%{?dist}
-=======
 Release:       2%{?dist}
->>>>>>> fdfae9c5
 Summary:       The Kubernetes Package Manager
 Group:         Applications/Networking
 License:       Apache 2.0
@@ -59,12 +55,9 @@
 go test -v ./cmd/helm
 
 %changelog
-<<<<<<< HEAD
-=======
 * Fri Feb 02 2024 CBL-Mariner Servicing Account <cblmargh@microsoft.com> - 3.14.0-2
 - Bump release to rebuild with go 1.21.6
 
->>>>>>> fdfae9c5
 * Fri Jan 19 2024 Muhammad Falak <mwani@microsoft.com> - 3.14.0-1
 - Bump version to address CVE-2023-44487
 
