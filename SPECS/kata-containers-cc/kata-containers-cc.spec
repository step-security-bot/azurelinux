--- conflicted
+++ resolved
@@ -8,11 +8,7 @@
 
 Name:         kata-containers-cc
 Version:      0.6.1
-<<<<<<< HEAD
-Release:      3%{?dist}
-=======
 Release:      4%{?dist}
->>>>>>> e4722c9f
 Summary:      Kata Confidential Containers
 License:      ASL 2.0
 Vendor:       Microsoft Corporation
@@ -295,16 +291,11 @@
 %exclude %{osbuilder}/tools/osbuilder/rootfs-builder/ubuntu
 
 %changelog
-<<<<<<< HEAD
-* Mon Oct 16 2023 CBL-Mariner Servicing Account <cblmargh@microsoft.com> - 0.6.1-3
-- Bump release to rebuild with go 1.20.9
-=======
 *   Fri Nov 3 2023 Dallas Delaney <dadelan@microsoft.com> - 0.6.1-4
 -   Add patch to retain UVM rootfs dependencies
 
 *   Mon Oct 16 2023 CBL-Mariner Servicing Account <cblmargh@microsoft.com> - 0.6.1-3
 -   Bump release to rebuild with go 1.20.10
->>>>>>> e4722c9f
 
 *   Tue Oct 10 2023 Dan Streetman <ddstreet@ieee.org> - 0.6.1-2
 -   Bump release to rebuild with updated version of Go.
