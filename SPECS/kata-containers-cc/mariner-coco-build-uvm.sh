#!/bin/bash
# Copyright (c) Microsoft Corporation.
# Licensed under the MIT License.

set -o errexit

[ -n "${DEBUG:-}" ] && set -o xtrace

readonly SCRIPT_DIR=$(dirname "$(readlink -f "$0")")
readonly ROOTFS_DIR=${SCRIPT_DIR}/tools/osbuilder/rootfs-builder/rootfs-cbl-mariner
readonly OSBUILDER_DIR=${SCRIPT_DIR}/tools/osbuilder
export AGENT_SOURCE_BIN=${SCRIPT_DIR}/kata-agent

# build rootfs
pushd ${OSBUILDER_DIR}
sudo make clean
rm -rf ${ROOTFS_DIR}
<<<<<<< HEAD
sudo -E PATH=$PATH AGENT_POLICY=yes CONF_GUEST=yes make -B DISTRO=cbl-mariner rootfs
=======
sudo -E PATH=$PATH AGENT_POLICY=yes CONF_GUEST=yes AGENT_POLICY_FILE=allow-set-policy.rego make -B DISTRO=cbl-mariner rootfs
>>>>>>> fdfae9c5
popd

MODULE_ROOTFS_DEST_DIR="${ROOTFS_DIR}/lib/modules"
mkdir -p ${MODULE_ROOTFS_DEST_DIR}
<<<<<<< HEAD
for d in modules/*;
do
    MODULE_DIR_NAME=$(basename $d)
    cp -a "modules/${MODULE_DIR_NAME}" "${MODULE_ROOTFS_DEST_DIR}/"
    depmod -a -b "${ROOTFS_DIR}" ${MODULE_DIR_NAME}
done
=======

pushd modules/*
# get kernel modules version
export KERNEL_MODULES_VER=$(basename $PWD)
export KERNEL_MODULES_DIR=${SCRIPT_DIR}/modules/${KERNEL_MODULES_VER}
# copy kernel modules to rootfs
cp -a ${KERNEL_MODULES_DIR} "${MODULE_ROOTFS_DEST_DIR}/"
# run depmod
depmod -a -b ${ROOTFS_DIR} ${KERNEL_MODULES_VER}
popd
>>>>>>> fdfae9c5

# Install other services.
#
# This is needed because we don't use `make install-services` (which installs
# the service files on the host by default), therefore the rootfs builder can't
# symlink the services from the host into the rootfs.
cp ${SCRIPT_DIR}/kata-containers.target  ${ROOTFS_DIR}/usr/lib/systemd/system/kata-containers.target
cp ${SCRIPT_DIR}/kata-agent.service.in   ${ROOTFS_DIR}/usr/lib/systemd/system/kata-agent.service
sed -i 's/@BINDIR@\/@AGENT_NAME@/\/usr\/bin\/kata-agent/g'  ${ROOTFS_DIR}/usr/lib/systemd/system/kata-agent.service

# build image
pushd ${OSBUILDER_DIR}
mv rootfs-builder/rootfs-cbl-mariner cbl-mariner_rootfs
sudo -E PATH=$PATH make DISTRO=cbl-mariner MEASURED_ROOTFS=yes DM_VERITY_FORMAT=kernelinit image
popd<|MERGE_RESOLUTION|>--- conflicted
+++ resolved
@@ -15,23 +15,11 @@
 pushd ${OSBUILDER_DIR}
 sudo make clean
 rm -rf ${ROOTFS_DIR}
-<<<<<<< HEAD
-sudo -E PATH=$PATH AGENT_POLICY=yes CONF_GUEST=yes make -B DISTRO=cbl-mariner rootfs
-=======
 sudo -E PATH=$PATH AGENT_POLICY=yes CONF_GUEST=yes AGENT_POLICY_FILE=allow-set-policy.rego make -B DISTRO=cbl-mariner rootfs
->>>>>>> fdfae9c5
 popd
 
 MODULE_ROOTFS_DEST_DIR="${ROOTFS_DIR}/lib/modules"
 mkdir -p ${MODULE_ROOTFS_DEST_DIR}
-<<<<<<< HEAD
-for d in modules/*;
-do
-    MODULE_DIR_NAME=$(basename $d)
-    cp -a "modules/${MODULE_DIR_NAME}" "${MODULE_ROOTFS_DEST_DIR}/"
-    depmod -a -b "${ROOTFS_DIR}" ${MODULE_DIR_NAME}
-done
-=======
 
 pushd modules/*
 # get kernel modules version
@@ -42,7 +30,6 @@
 # run depmod
 depmod -a -b ${ROOTFS_DIR} ${KERNEL_MODULES_VER}
 popd
->>>>>>> fdfae9c5
 
 # Install other services.
 #
