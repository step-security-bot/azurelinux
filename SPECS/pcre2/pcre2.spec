--- conflicted
+++ resolved
@@ -1,11 +1,7 @@
 Summary:        A library for Perl-compatible regular expressions
 Name:           pcre2
 Version:        10.42
-<<<<<<< HEAD
-Release:        2%{?dist}
-=======
 Release:        3%{?dist}
->>>>>>> 290f6698
 License:        BSD
 Vendor:         Microsoft Corporation
 Distribution:   Azure Linux
@@ -239,12 +235,9 @@
 %{_libdir}/*.a
 
 %changelog
-<<<<<<< HEAD
-=======
 * Mon Mar 25 2024 Chris PeBenito <chpebeni@microsoft.com> 10.42-3
 - Drop coreutils BuildRequires to break dependency cycle between pcre2, libselinux, and coreutils.
 
->>>>>>> 290f6698
 * Wed Mar 20 2024 Mykhailo Bykhovtsev <mbykhovtsev@microsft.com> - 10.42-2
 - Removed pcre2-doc subpackage as runtime requirement for the main package and tools subpackage.
 
