--- conflicted
+++ resolved
@@ -31,11 +31,11 @@
 Patch0:         openblas-0.2.15-system_lapack.patch
 # Drop extra p from threaded library name
 Patch1:         openblas-0.2.5-libname.patch
-# Don't use constructor priorities on too old architectures
-Patch2:         openblas-0.2.15-constructor.patch
 # Supply the proper flags to the test makefile
 # patch imported from Fedora
-Patch3:         openblas-0.3.11-tests.patch
+Patch2:         openblas-0.3.11-tests.patch
+# keep this patch to build from a containerized environment
+Patch3:         No-Fortran-Build.patch
 BuildRequires:  gcc
 BuildRequires:  gcc-c++
 BuildRequires:  gcc-gfortran
@@ -192,13 +192,8 @@
 %patch 0 -p1 -b .system_lapack
 %endif
 %patch 1 -p1 -b .libname
-<<<<<<< HEAD
-%patch 3 -p1 -b .tests
-=======
-%patch 3 -p1 -b .sbgem
-%patch 4 -p1 -b .tests
-%patch 5 -p1
->>>>>>> 6b724821
+%patch 2 -p1 -b .tests
+%patch 3 -p1
 
 # Fix source permissions
 find -name \*.f -exec chmod 644 {} \;
@@ -563,7 +558,7 @@
 * Mon Feb 05 2024 Nan Liu <liunan@microsoft.com> - 0.3.26-1
 - Upgrade to 0.3.26
 - Update License to BSD-3-Clause
-- Remove uneeded patches
+- Remove unneeded patch
 
 * Wed Sep 20 2023 Jon Slobodzian <joslobo@microsoft.com> - 0.3.21-3
 - Recompile with stack-protection fixed gcc version (CVE-2023-4039)
