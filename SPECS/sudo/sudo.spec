Summary:        Sudo
Name:           sudo
Version:        1.9.5p2
<<<<<<< HEAD
Release:        1%{?dist}
=======
Release:        2%{?dist}
>>>>>>> 82bba640
License:        ISC
URL:            https://www.sudo.ws/
Group:          System Environment/Security
Vendor:         Microsoft Corporation
Distribution:   Mariner
Source0:        https://www.sudo.ws/sudo/dist/%{name}-%{version}.tar.gz
BuildRequires:  man-db
BuildRequires:  pam-devel
BuildRequires:  sed
Requires:       pam
Requires:       shadow-utils

%description
The Sudo package allows a system administrator to give certain users (or groups of users)
the ability to run some (or all) commands as root or another user while logging the commands and arguments.

%prep
%setup -q

%build
./configure \
    --prefix=%{_prefix} \
    --bindir=%{_bindir} \
    --libexecdir=%{_libdir} \
    --docdir=%{_docdir}/%{name}-%{version} \
    --with-all-insults \
    --with-env-editor \
    --with-pam \
    --with-passprompt="[sudo] password for %p: "

make %{?_smp_mflags}

%install
[ %{buildroot} != "/"] && rm -rf %{buildroot}/*
make install DESTDIR=%{buildroot}
install -v -dm755 %{buildroot}/%{_docdir}/%{name}-%{version}
find %{buildroot}/%{_libdir} -name '*.la' -delete
find %{buildroot}/%{_libdir} -name '*.so~' -delete
<<<<<<< HEAD
# Add default user to sudoers group
echo '%wheel ALL=(ALL) ALL' >> %{buildroot}/etc/sudoers
echo '%sudo  ALL=(ALL) ALL' >> %{buildroot}/etc/sudoers
=======
# Add default user to sudoers group BEFORE the @includedir
sed -i -E '/## Read drop-in files.+/i %wheel ALL=(ALL) ALL\n%sudo  ALL=(ALL) ALL' %{buildroot}/etc/sudoers
>>>>>>> 82bba640
install -vdm755 %{buildroot}/etc/pam.d
cat > %{buildroot}/etc/pam.d/sudo << EOF
#%%PAM-1.0
auth       include      system-auth
account    include      system-account
password   include      system-password
session    include      system-session
session    required     pam_env.so
EOF
mkdir -p %{buildroot}%{_libdir}/tmpfiles.d
touch %{buildroot}%{_libdir}/tmpfiles.d/sudo.conf
%find_lang %{name}
%{_fixperms} %{buildroot}/*

%check
make %{?_smp_mflags} check

%post
/sbin/ldconfig
if [ $1 -eq 1 ] ; then
  getent group wheel > /dev/null || groupadd wheel
fi

%postun -p /sbin/ldconfig

%clean
rm -rf %{buildroot}/*

%files -f %{name}.lang
%defattr(-,root,root)
%license doc/LICENSE
%attr(0440,root,root) %config(noreplace) %{_sysconfdir}/sudoers
%attr(0750,root,root) %dir %{_sysconfdir}/sudoers.d/
%config(noreplace) %{_sysconfdir}/pam.d/sudo
%config(noreplace) %{_sysconfdir}/sudo_logsrvd.conf
%config(noreplace) %{_sysconfdir}/sudo.conf
%{_bindir}/*
%{_includedir}/*
%{_libdir}/sudo/*.so
%{_libdir}/sudo/*.so.*
%{_sbindir}/*
%{_datarootdir}/locale/*
%{_mandir}/man1/*
%{_mandir}/man5/*
%{_mandir}/man8/*
%{_docdir}/%{name}-%{version}/*
%attr(0644,root,root) %{_libdir}/tmpfiles.d/sudo.conf
%exclude  /etc/sudoers.dist

%changelog
<<<<<<< HEAD
=======
*   Mon Feb 22 2021 Mateusz Malisz <mamalisz@microsoft.com> 1.9.5p2-2
-   Move sudo/wheel groups before @includedir to not override user's settings.
>>>>>>> 82bba640
*   Tue Jan 26 2021 Mateusz Malisz <mamalisz@microsoft.com> 1.9.5p2-1
-   Update to version 1.9.5.p2 to fix CVE-2021-3156.
-   Change the password prompt to include ": " at the end.
-   Unconditionally add wheel/sudo groups.
*   Fri Jan 15 2021 Mateusz Malisz <mamalisz@microsoft.com> 1.9.5p1-1
-   Update to version 1.9.5.p1 to fix CVE-2021-23240.
*   Sat May 09 2020 Nick Samson <nisamson@microsoft.com> 1.8.31p1-4
-   Added %%license line automatically
*   Tue Apr 28 2020 Emre Girgin <mrgirgin@microsoft.com> 1.8.31p1-3
-   Renaming Linux-PAM to pam
*   Fri Apr 17 2020 Emre Girgin <mrgirgin@microsoft.com> 1.8.31p1-2
-   Rename shadow to shadow-utils.
*   Wed Mar 18 2020 Henry Beberman <henry.beberman@microsoft.com> 1.8.31p1-1
-   Update to 1.8.31p1. License verified.
*   Tue Sep 03 2019 Mateusz Malisz <mamalisz@microsoft.com> 1.8.23-2
-   Initial CBL-Mariner import from Photon (license: Apache2).
*   Tue Sep 11 2018 Keerthana K <keerthanak@vmware.com> 1.8.23-1
-   Update to version 1.8.23.
*   Thu Mar 01 2018 Anish Swaminathan <anishs@vmware.com> 1.8.20p2-5
-   Move includedir sudoers.d to end of sudoers file
*   Tue Oct 10 2017 Alexey Makhalov <amakhalov@vmware.com> 1.8.20p2-4
-   No direct toybox dependency, shadow depends on toybox
*   Mon Sep 18 2017 Alexey Makhalov <amakhalov@vmware.com> 1.8.20p2-3
-   Requires shadow or toybox
*   Fri Jul 07 2017 Chang Lee <changlee@vmware.com> 1.8.20p2-2
-   Including /usr/lib/tmpfiles.d/sudo.conf from %files
*   Thu Jun 15 2017 Kumar Kaushik <kaushikk@vmware.com> 1.8.20p2-1
-   Udating version to 1.8.20p2, fixing CVE-2017-1000367 and CVE-2017-1000368
*   Wed Apr 12 2017 Vinay Kulkarni <kulkarniv@vmware.com> 1.8.19p2-1
-   Update to version 1.8.19p2
*   Wed Dec 07 2016 Xiaolin Li <xiaolinl@vmware.com> 1.8.18p1-3
-   BuildRequires Linux-PAM-devel
*   Thu Oct 20 2016 Alexey Makhalov <amakhalov@vmware.com> 1.8.18p1-2
-   Remove --with-pam-login to use /etc/pam.d/sudo for `sudo -i`
-   Fix groupadd wheel warning during the %post action
*   Tue Oct 18 2016 Alexey Makhalov <amakhalov@vmware.com> 1.8.18p1-1
-   Update to 1.8.18p1
*   Mon Oct 04 2016 ChangLee <changlee@vmware.com> 1.8.15-4
-   Modified %check
*   Tue May 24 2016 Priyesh Padmavilasom <ppadmavilasom@vmware.com> 1.8.15-3
-   GA - Bump release of all rpms
*   Wed May 4 2016 Priyesh Padmavilasom <ppadmavilasom@vmware.com> 1.8.15-2
-   Fix for upgrade issues
*   Wed Jan 20 2016 Priyesh Padmavilasom <ppadmavilasom@vmware.com> 1.8.15-1
-   Update to 1.8.15-1.
*   Wed Dec 09 2015 Anish Swaminathan <anishs@vmware.com> 1.8.11p1-5
-   Edit post script.
*   Mon Jun 22 2015 Divya Thaluru <dthaluru@vmware.com> 1.8.11p1-4
-   Fixing permissions on /etc/sudoers file
*   Fri May 29 2015 Divya Thaluru <dthaluru@vmware.com> 1.8.11p1-3
-   Adding sudo configuration and PAM config file
*   Wed May 27 2015 Divya Thaluru <dthaluru@vmware.com> 1.8.11p1-2
-   Adding PAM support
*   Thu Oct 09 2014 Divya Thaluru <dthaluru@vmware.com> 1.8.11p1-1
-   Initial build.  First version<|MERGE_RESOLUTION|>--- conflicted
+++ resolved
@@ -1,11 +1,7 @@
 Summary:        Sudo
 Name:           sudo
 Version:        1.9.5p2
-<<<<<<< HEAD
-Release:        1%{?dist}
-=======
 Release:        2%{?dist}
->>>>>>> 82bba640
 License:        ISC
 URL:            https://www.sudo.ws/
 Group:          System Environment/Security
@@ -44,14 +40,8 @@
 install -v -dm755 %{buildroot}/%{_docdir}/%{name}-%{version}
 find %{buildroot}/%{_libdir} -name '*.la' -delete
 find %{buildroot}/%{_libdir} -name '*.so~' -delete
-<<<<<<< HEAD
-# Add default user to sudoers group
-echo '%wheel ALL=(ALL) ALL' >> %{buildroot}/etc/sudoers
-echo '%sudo  ALL=(ALL) ALL' >> %{buildroot}/etc/sudoers
-=======
 # Add default user to sudoers group BEFORE the @includedir
 sed -i -E '/## Read drop-in files.+/i %wheel ALL=(ALL) ALL\n%sudo  ALL=(ALL) ALL' %{buildroot}/etc/sudoers
->>>>>>> 82bba640
 install -vdm755 %{buildroot}/etc/pam.d
 cat > %{buildroot}/etc/pam.d/sudo << EOF
 #%%PAM-1.0
@@ -102,11 +92,8 @@
 %exclude  /etc/sudoers.dist
 
 %changelog
-<<<<<<< HEAD
-=======
 *   Mon Feb 22 2021 Mateusz Malisz <mamalisz@microsoft.com> 1.9.5p2-2
 -   Move sudo/wheel groups before @includedir to not override user's settings.
->>>>>>> 82bba640
 *   Tue Jan 26 2021 Mateusz Malisz <mamalisz@microsoft.com> 1.9.5p2-1
 -   Update to version 1.9.5.p2 to fix CVE-2021-3156.
 -   Change the password prompt to include ": " at the end.
