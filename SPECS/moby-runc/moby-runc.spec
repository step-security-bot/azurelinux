--- conflicted
+++ resolved
@@ -5,11 +5,7 @@
 Name:           moby-%{upstream_name}
 # update "commit_hash" above when upgrading version
 Version:        1.1.9
-<<<<<<< HEAD
-Release:        4%{?dist}
-=======
 Release:        5%{?dist}
->>>>>>> fdfae9c5
 License:        ASL 2.0
 URL:            https://github.com/opencontainers/runc
 Group:          Virtualization/Libraries
@@ -62,12 +58,9 @@
 %{_mandir}/*
 
 %changelog
-<<<<<<< HEAD
-=======
 * Fri Feb 02 2024 CBL-Mariner Servicing Account <cblmargh@microsoft.com> - 1.1.9-5
 - Bump release to rebuild with go 1.21.6
 
->>>>>>> fdfae9c5
 * Tue Jan 23 2024 Muhammad Falak <mwani@microsoft.com> - 1.1.9-4
 - Address CVE-2024-21626
 - Switch to autosetup
