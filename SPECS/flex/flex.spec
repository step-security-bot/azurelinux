--- conflicted
+++ resolved
@@ -1,7 +1,7 @@
 Summary:        A utility for generating programs that recognize patterns in text
 Name:           flex
 Version:        2.6.4
-Release:        6%{?dist}
+Release:        7%{?dist}
 License:        BSD
 Vendor:         Microsoft Corporation
 Distribution:   Mariner
@@ -19,16 +19,10 @@
 that recognize patterns in text.
 
 %package devel
-<<<<<<< HEAD
-Summary: Development libraries and header files for the flex library
-Group: Development/Libraries
-Provides: %{name}-static = %{version}-%{release}
-Requires: %{name} = %{version}-%{release}
-=======
 Summary:        Development libraries and header files for the flex library
 Group:          Development/Libraries
+Provides: 		%{name}-static = %{version}-%{release}
 Requires:       %{name} = %{version}-%{release}
->>>>>>> 2f96fa40
 
 %description devel
 The flex-devel package contains the development libraries and header files for
@@ -76,20 +70,14 @@
 %{_includedir}/*
 
 %changelog
-<<<<<<< HEAD
+* Fri Apr 02 2021 Thomas Crain <thcrain@microsoft.com> - 2.6.4-7
+- Merge the following releases from 1.0 to dev branch
+- niontive@microsoft.com, 2.6.4-6: No patch CVE-2019-6293, Move "lex" script to separate file
+
 *   Mon Sep 28 2020 Ruying Chen <v-ruyche@microsoft.com> 2.6.4-6
 -   Provide flex-static
 *   Sat May 09 2020 Nick Samson <nisamson@microsoft.com> 2.6.4-5
 -   Added %%license line automatically
-=======
-* Thu Oct 29 2020 Nicolas Ontiveros <niontive@microsoft.com> - 2.6.4-6
-- No patch CVE-2019-6293
-- Move "lex" script to separate file
-
-* Sat May 09 2020 Nick Samson <nisamson@microsoft.com> - 2.6.4-5
-- Added %%license line automatically
-
->>>>>>> 2f96fa40
 *   Thu Apr 23 2020 Andrew Phelps <anphel@microsoft.com> 2.6.4-4
 -   Fix URL.
 -   License verified.
