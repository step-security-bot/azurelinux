#
# spec file for package hamcrest
#
# Copyright (c) 2019 SUSE LINUX GmbH, Nuernberg, Germany.
#
# All modifications and additions to the file contributed by third parties
# remain the property of their copyright owners, unless otherwise agreed
# upon. The license for this file, and modifications and additions to the
# file, is the same license as for the pristine package itself (unless the
# license for the pristine package is not an Open Source License, in which
# case the license is the MIT License). An "Open Source License" is a
# license that conforms to the Open Source Definition (Version 1.9)
# published by the Open Source Initiative.

# Please submit bugfixes or comments via https://bugs.opensuse.org/
#
	
%global upstream_version %(echo %{version} | tr '~' '-')

Summary:        Library of matchers for building test expressions
Name:           hamcrest
<<<<<<< HEAD
Version:        1.3
Release:        17%{?dist}
=======
Version:        2.2
Release:        1%{?dist}
>>>>>>> 2195c248
License:        BSD-3-Clause
Group:          Development/Libraries/Java
Vendor:         Microsoft Corporation
Distribution:   Azure Linux
URL:            https://github.com/hamcrest/JavaHamcrest
Source0:        https://github.com/hamcrest/JavaHamcrest/archive/v%{upstream_version}.tar.gz#/%{name}-%{version}.tar.gz
Source1:        https://repo1.maven.org/maven2/org/hamcrest/hamcrest/%{upstream_version}/hamcrest-%{upstream_version}.pom

BuildRequires:  java-devel >= 1.8
BuildRequires:  javapackages-bootstrap
BuildRequires:  javapackages-local-bootstrap
BuildRequires:  maven
BuildRequires:  mvn(junit:junit)

%description
Provides a library of matcher objects (also known as constraints or
predicates) allowing 'match' rules to be defined declaratively, to be
used in other frameworks. Typical scenarios include testing frameworks,
mocking libraries and UI validation rules.

%package javadoc
Summary:        Javadoc for %{name}
 
%description javadoc
Javadoc for %{name}.
 
%prep
%setup -q -n JavaHamcrest-%{upstream_version}
 
sed -i 's/\r//' LICENSE.txt
 
pushd hamcrest
cp -p %{SOURCE1} pom.xml
%pom_add_dep junit:junit::test
%pom_xpath_inject pom:project '
<build>
  <plugins>
    <plugin>
      <groupId>org.apache.maven.plugins</groupId>
      <artifactId>maven-compiler-plugin</artifactId>
      <version>any</version>
      <configuration>
        <source>1.8</source>
        <target>1.8</target>
      </configuration>
    </plugin>
    <plugin>
      <groupId>org.apache.maven.plugins</groupId>
      <artifactId>maven-jar-plugin</artifactId>
      <version>any</version>
      <configuration>
        <archive>
          <manifestEntries>
            <Automatic-Module-Name>org.hamcrest</Automatic-Module-Name>
          </manifestEntries>
        </archive>
      </configuration>
    </plugin>
  </plugins>
</build>'
 
%mvn_alias org.hamcrest:hamcrest org.hamcrest:hamcrest-all
%mvn_alias org.hamcrest:hamcrest org.hamcrest:hamcrest-core
%mvn_alias org.hamcrest:hamcrest org.hamcrest:hamcrest-library
 
%build
<<<<<<< HEAD
export CLASSPATH=$(build-classpath qdox)
ant -Dant.build.javac.source=1.8 -Dant.build.javac.target=1.8 -Dversion=%{version} -Dbuild.sysclasspath=last clean core generator library bigjar javadoc

# inject OSGi manifests
jar ufm build/%{name}-core-%{version}.jar %{SOURCE1}
jar ufm build/%{name}-library-%{version}.jar %{SOURCE2}
jar ufm build/%{name}-integration-%{version}.jar %{SOURCE3}
jar ufm build/%{name}-generator-%{version}.jar %{SOURCE4}

=======
pushd hamcrest
%mvn_build
popd
 
>>>>>>> 2195c248
%install
pushd hamcrest
%mvn_install
popd
 
%files -f hamcrest/.mfiles
%doc README.md
%license LICENSE.txt
 
%files javadoc -f hamcrest/.mfiles-javadoc
%license LICENSE.txt

%changelog
<<<<<<< HEAD
* Tue Feb 27 2024 Riken Maharjan <rmaharjan@microsoft.com> - 1.3-17
- rebuild with msopenjdk-17
=======
* Wed Feb 21 2024 Mitch Zhu <mitchzhu@microsoft.com> - 2.2-1
- Auto-upgrade to 2.2 - none
>>>>>>> 2195c248

* Mon Apr 3 2023 Mykhailo Bykhovtsev <mbykhovtsev@microsoft.com> - 1.3-16
- Added provides for maven artifacts for core subpackage

* Mon Mar 28 2022 Cameron Baird <cameronbaird@microsoft.com> - 1.3-15
- Move to SPECS
- License verified

* Thu Oct 14 2021 Pawel Winogrodzki <pawelwi@microsoft.com> - 1.3-14
- Converting the 'Release' tag to the '[number].[distribution]' format.

* Thu Nov 12 2020 Joe Schmitt <joschmit@microsoft.com> - 1.3-13.5
- Initial CBL-Mariner import from openSUSE Tumbleweed (license: same as "License" tag).
- Use javapackages-local-bootstrap to avoid build cycle.
- Fix linebreak in sed command.

* Wed Oct  2 2019 Fridrich Strba <fstrba@suse.com>
- Remove references to the hamcrest-parent pom and do not
  distribute it
  * useless since we don't build with maven
  * creates problems with gradle connector
* Tue Jan 15 2019 Fridrich Strba <fstrba@suse.com>
- Make jmock and easymock integration opt-in (bsc#1121956)
* Fri Jan  4 2019 Fridrich Strba <fstrba@suse.com>
- Use sources from github, which are accessible
- Do not build the hamcrest-text empty jar
- Split a core package off the main package
- Added patch:
  * hamcrest-1.3-qdox-2.0.patch
    + Fix build against QDox 2.0
- Removed patch:
  * hamcrest-1.3-no-integration.patch
    + Not needed any more since integration is buildable
- Modified patches:
  * hamcrest-1.3-build.patch
  * hamcrest-1.3-fork-javac.patch
  * hamcrest-1.3-javadoc.patch
  * hamcrest-1.3-javadoc10.patch
  * hamcrest-1.3-javadoc9.patch
  * hamcrest-1.3-no-jarjar.patch
  * hamcrest-1.3-random-build-crash.patch
* Mon Dec 18 2017 fstrba@suse.com
- Added patch:
  * hamcrest-1.3-javadoc10.patch
    + Fix build with jdk10's javadoc that ends in error when a
    link cannot be downloaded
* Fri Sep  8 2017 fstrba@suse.com
- Modified patch:
  * hamcrest-1.3-fork-javac.patch
    + Specify java target level 1.6 in order to allow building
    with jdk9
- Specify java source level 1.6 in order to allow building with
  jdk9
- Added patch:
  * hamcrest-1.3-javadoc9.patch
    + fix javadoc errors that are fatal in jdk9
* Mon May 29 2017 tchvatal@suse.com
- Apply patch from fedora:
  * hamcrest-1.3-fork-javac.patch
* Fri May 19 2017 tchvatal@suse.com
- Fix homepage
- Update to build with new javapacakges-tools
* Wed Mar 18 2015 tchvatal@suse.com
- Fix build with new javapackages-tools
* Mon Jul  7 2014 tchvatal@suse.com
- Use junit not junit4
* Mon Jun 16 2014 tchvatal@suse.com
- Add patch to fix random build errors by enforcing single thread.
  * hamcrest-1.3-random-build-crash.patch
* Tue Oct 29 2013 mvyskocil@suse.com
- drop junit from dependencies, it's not needed and cause a build cycle
* Mon Oct 21 2013 mvyskocil@suse.com
- Update to 1.3
  bugfix and feature update, see CHANGES.txt for details
- Removed patches
  * hamcrest-1.1-build.patch
    + renamed to hamcrest-1.3-build.patch
  * hamcrest-1.1-no-jarjar.patch
    + renamed to hamcrest-1.3-no-jarjar.patch
  * hamcrest-1.1-no-integration.patch
    + renamed to hamcrest-1.3-no-integration.patch
- Added patches
  * hamcrest-1.3-javadoc.patch
- Updated poms and added OSGI manifests from Fedora
* Mon Sep  9 2013 tchvatal@suse.com
- Move from jpackage-utils to javapackage-tools
* Tue Sep  3 2013 mvyskocil@suse.com
- use add_maven_depmap from javapackages-tools
- install non-versioned dirs and jars
* Tue May  5 2009 mvyskocil@suse.cz
- Initial packaging of 1.1 in SUSE (from jpp 5.0)<|MERGE_RESOLUTION|>--- conflicted
+++ resolved
@@ -19,13 +19,8 @@
 
 Summary:        Library of matchers for building test expressions
 Name:           hamcrest
-<<<<<<< HEAD
-Version:        1.3
-Release:        17%{?dist}
-=======
 Version:        2.2
 Release:        1%{?dist}
->>>>>>> 2195c248
 License:        BSD-3-Clause
 Group:          Development/Libraries/Java
 Vendor:         Microsoft Corporation
@@ -38,7 +33,7 @@
 BuildRequires:  javapackages-bootstrap
 BuildRequires:  javapackages-local-bootstrap
 BuildRequires:  maven
-BuildRequires:  mvn(junit:junit)
+BuildRequires:  junit
 
 %description
 Provides a library of matcher objects (also known as constraints or
@@ -92,22 +87,10 @@
 %mvn_alias org.hamcrest:hamcrest org.hamcrest:hamcrest-library
  
 %build
-<<<<<<< HEAD
-export CLASSPATH=$(build-classpath qdox)
-ant -Dant.build.javac.source=1.8 -Dant.build.javac.target=1.8 -Dversion=%{version} -Dbuild.sysclasspath=last clean core generator library bigjar javadoc
-
-# inject OSGi manifests
-jar ufm build/%{name}-core-%{version}.jar %{SOURCE1}
-jar ufm build/%{name}-library-%{version}.jar %{SOURCE2}
-jar ufm build/%{name}-integration-%{version}.jar %{SOURCE3}
-jar ufm build/%{name}-generator-%{version}.jar %{SOURCE4}
-
-=======
 pushd hamcrest
 %mvn_build
 popd
  
->>>>>>> 2195c248
 %install
 pushd hamcrest
 %mvn_install
@@ -121,13 +104,9 @@
 %license LICENSE.txt
 
 %changelog
-<<<<<<< HEAD
-* Tue Feb 27 2024 Riken Maharjan <rmaharjan@microsoft.com> - 1.3-17
+* Tue Feb 27 2024 Riken Maharjan <rmaharjan@microsoft.com> - 2.2-1
 - rebuild with msopenjdk-17
-=======
-* Wed Feb 21 2024 Mitch Zhu <mitchzhu@microsoft.com> - 2.2-1
-- Auto-upgrade to 2.2 - none
->>>>>>> 2195c248
+- upgrade to 2.2
 
 * Mon Apr 3 2023 Mykhailo Bykhovtsev <mbykhovtsev@microsoft.com> - 1.3-16
 - Added provides for maven artifacts for core subpackage
