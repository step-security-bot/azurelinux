Summary:        unbound dns server
Name:           unbound
Version:        1.10.0
<<<<<<< HEAD
Release:        3%{?dist}
Group:          System/Servers
Vendor:         Microsoft Corporation
=======
Release:        4%{?dist}
>>>>>>> 2f96fa40
License:        BSD
Vendor:         Microsoft Corporation
Distribution:   Mariner
Group:          System/Servers
URL:            https://nlnetlabs.nl/projects/unbound/about/
#Source0:       https://github.com/NLnetLabs/%{name}/archive/release-%{version}.tar.gz
Source0:        %{name}-release-%{version}.tar.gz
Source1:        %{name}.service
<<<<<<< HEAD

# CVE-2020-12662.patch also fixes CVE-2020-12663
Patch0:         CVE-2020-12662.patch
Patch1:         CVE-2020-12663.nopatch

BuildRequires:  systemd
=======
# CVE-2020-12662.patch also fixes CVE-2020-12663
Patch0:         CVE-2020-12662.patch
Patch1:         CVE-2020-12663.nopatch
Patch2:         CVE-2020-28935.patch
>>>>>>> 2f96fa40
BuildRequires:  expat-devel
BuildRequires:  systemd
Requires:       systemd
Requires(pre):  %{_sbindir}/groupadd
Requires(pre):  %{_sbindir}/useradd

%description
Unbound is a validating, recursive, and caching DNS resolver.

%package    devel
Summary:        unbound development libs and headers
Group:          Development/Libraries
Requires:       expat-devel

%description devel
Development files for unbound dns server

%package    docs
Summary:        unbound docs
Group:          Documentation

%description docs
unbound dns server docs

%prep
<<<<<<< HEAD
%setup -q -n %{name}-release-%{version}
%patch0 -p1
=======
%autosetup -p1 -n %{name}-release-%{version}
>>>>>>> 2f96fa40

%build
./configure \
    --prefix=%{_prefix} \
    --bindir=%{_bindir} \
    --libdir=%{_libdir} \
    --sysconfdir=%{_sysconfdir} \
    --with-conf-file=%{_sysconfdir}/%{name}/unbound.conf \
    --disable-static

make

%install
make install DESTDIR=%{buildroot}
find %{buildroot} -type f -name "*.la" -delete -print
install -vdm755 %{buildroot}%{_unitdir}
install -pm 0644 %{SOURCE1} %{buildroot}%{_unitdir}/%{name}.service

%check
make check

%pre
getent group unbound >/dev/null || groupadd -r unbound
getent passwd unbound >/dev/null || \
useradd -r -g unbound -d %{_sysconfdir}/unbound -s /sbin/nologin \
-c "Unbound DNS resolver" unbound

%post
    /sbin/ldconfig

%clean
rm -rf %{buildroot}/*


%files
%defattr(-,root,root)
%license LICENSE
%{_libdir}/*.so.*
%{_sbindir}/*
%{_sysconfdir}/*
%{_unitdir}/%{name}.service

%files devel
%{_includedir}/*
%{_libdir}/*.so
%{_libdir}/pkgconfig/*

%files docs
%{_mandir}/*

%changelog
<<<<<<< HEAD
*  Tue Oct 20 2020 Joe Schmitt <joschmit@microsoft.com> 1.10.0-3
-  Fix CVE-2020-12662 and CVE-2020-12663.
=======
*  Mon Dec 21 2020 Rachel Menge <rachelmenge@microsoft.com> - 1.10.0-4
-  Fix CVE-2020-28935.

*  Tue Oct 20 2020 Joe Schmitt <joschmit@microsoft.com> 1.10.0-3
-  Fix CVE-2020-12662 and CVE-2020-12663.

>>>>>>> 2f96fa40
*  Sat May 09 2020 Nick Samson <nisamson@microsoft.com> 1.10.0-2
-  Added %%license line automatically

*  Fri May 01 2020 Pawel Winogrodzki <pawelwi@microsoft.com> 1.10.0-1
-  Bumping version up to 1.10.0 to fix CVE-2019-16866 and CVE-2019-18934.
-  Fixed "Source0" and "URL" tags.
-  License verified.

*  Tue Sep 03 2019 Mateusz Malisz <mamalisz@microsoft.com> 1.8.0-2
-  Initial CBL-Mariner import from Photon (license: Apache2).

*  Mon Sep 10 2018 Michelle Wang <michellew@vmware.com> 1.8.0-1
-  Update to version 1.8.0.

*  Mon Sep 18 2017 Alexey Makhalov <amakhalov@vmware.com> 1.6.1-3
-  Remove shadow from requires and use explicit tools for post actions

*  Fri Apr 14 2017 Alexey Makhalov <amakhalov@vmware.com> 1.6.1-2
-  Requires expat-devel

*  Wed Apr 05 2017 Xiaolin Li <xiaolinl@vmware.com> 1.6.1-1
-  Updated to version 1.6.1

*  Fri Jan 06 2017 Priyesh Padmavilasom <ppadmavilasom@vmware.com> 1.6.0-1
-  Initial<|MERGE_RESOLUTION|>--- conflicted
+++ resolved
@@ -1,13 +1,7 @@
 Summary:        unbound dns server
 Name:           unbound
 Version:        1.10.0
-<<<<<<< HEAD
-Release:        3%{?dist}
-Group:          System/Servers
-Vendor:         Microsoft Corporation
-=======
 Release:        4%{?dist}
->>>>>>> 2f96fa40
 License:        BSD
 Vendor:         Microsoft Corporation
 Distribution:   Mariner
@@ -16,19 +10,10 @@
 #Source0:       https://github.com/NLnetLabs/%{name}/archive/release-%{version}.tar.gz
 Source0:        %{name}-release-%{version}.tar.gz
 Source1:        %{name}.service
-<<<<<<< HEAD
-
-# CVE-2020-12662.patch also fixes CVE-2020-12663
-Patch0:         CVE-2020-12662.patch
-Patch1:         CVE-2020-12663.nopatch
-
-BuildRequires:  systemd
-=======
 # CVE-2020-12662.patch also fixes CVE-2020-12663
 Patch0:         CVE-2020-12662.patch
 Patch1:         CVE-2020-12663.nopatch
 Patch2:         CVE-2020-28935.patch
->>>>>>> 2f96fa40
 BuildRequires:  expat-devel
 BuildRequires:  systemd
 Requires:       systemd
@@ -54,12 +39,7 @@
 unbound dns server docs
 
 %prep
-<<<<<<< HEAD
-%setup -q -n %{name}-release-%{version}
-%patch0 -p1
-=======
 %autosetup -p1 -n %{name}-release-%{version}
->>>>>>> 2f96fa40
 
 %build
 ./configure \
@@ -111,17 +91,12 @@
 %{_mandir}/*
 
 %changelog
-<<<<<<< HEAD
-*  Tue Oct 20 2020 Joe Schmitt <joschmit@microsoft.com> 1.10.0-3
--  Fix CVE-2020-12662 and CVE-2020-12663.
-=======
 *  Mon Dec 21 2020 Rachel Menge <rachelmenge@microsoft.com> - 1.10.0-4
 -  Fix CVE-2020-28935.
 
 *  Tue Oct 20 2020 Joe Schmitt <joschmit@microsoft.com> 1.10.0-3
 -  Fix CVE-2020-12662 and CVE-2020-12663.
 
->>>>>>> 2f96fa40
 *  Sat May 09 2020 Nick Samson <nisamson@microsoft.com> 1.10.0-2
 -  Added %%license line automatically
 
