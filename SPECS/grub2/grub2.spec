%define debug_package %{nil}
%define __os_install_post %{nil}
# Gnulib does not produce source tarball releases, and grub's bootstrap.conf
# bakes in a specific commit id to pull (GNULIB_REVISION).
%global gnulibversion 9f48fb992a3d7e96610c4ce8be969cff2d61a01b
Summary:        GRand Unified Bootloader
Name:           grub2
<<<<<<< HEAD
Version:        2.12
Release:        1%{?dist}
=======
Version:        2.06
Release:        18%{?dist}
>>>>>>> 612e0faf
License:        GPLv3+
Vendor:         Microsoft Corporation
Distribution:   Azure Linux
Group:          Applications/System
URL:            https://www.gnu.org/software/grub
Source0:        https://git.savannah.gnu.org/cgit/grub.git/snapshot/grub-%{version}.tar.gz
Source1:        https://git.savannah.gnu.org/cgit/gnulib.git/snapshot/gnulib-%{gnulibversion}.tar.gz
Source2:        sbat.csv.in
Source3:        macros.grub2
<<<<<<< HEAD
=======
# Incorporate relevant patches from Fedora 34
# EFI Secure Boot / Handover Protocol patches
Patch0001:      0001-Add-support-for-Linux-EFI-stub-loading.patch
Patch0002:      0002-Rework-linux-command.patch
Patch0003:      0003-Rework-linux16-command.patch
Patch0004:      0004-Add-secureboot-support-on-efi-chainloader.patch
Patch0005:      0005-Make-any-of-the-loaders-that-link-in-efi-mode-honor-.patch
Patch0006:      0006-Handle-multi-arch-64-on-32-boot-in-linuxefi-loader.patch
# Kernel cmdline fix
Patch0017:      0017-Pass-x-hex-hex-straight-through-unmolested.patch
# Nicer documentation. Also makes patch #166 apply cleanly
Patch0037:      0037-Replace-a-lot-of-man-pages-with-slightly-nicer-ones.patch
Patch0052:      0052-Make-our-info-pages-say-grub2-where-appropriate.patch
# General fix
Patch0069:      0069-Make-pmtimer-tsc-calibration-not-take-51-seconds-to-.patch
# ARM64 build patch
Patch0104:      0104-Rework-how-the-fdt-command-builds.patch
# General fixes (> 4GB DMA, TPM measurements, etc)
Patch0112:      0112-Try-to-pick-better-locations-for-kernel-and-initrd.patch
Patch0115:      0115-x86-efi-Use-bounce-buffers-for-reading-to-addresses-.patch
Patch0116:      0116-x86-efi-Re-arrange-grub_cmd_linux-a-little-bit.patch
Patch0117:      0117-x86-efi-Make-our-own-allocator-for-kernel-stuff.patch
Patch0118:      0118-x86-efi-Allow-initrd-params-cmdline-allocations-abov.patch
Patch0148:      0148-efi-Set-image-base-address-before-jumping-to-the-PE-.patch
Patch0149:      0149-tpm-Don-t-propagate-TPM-measurement-errors-to-the-ve.patch
Patch0150:      0150-x86-efi-Reduce-maximum-bounce-buffer-size-to-16-MiB.patch
Patch0156:      0156-efilinux-Fix-integer-overflows-in-grub_cmd_initrd.patch
# CVE-2020-15705
Patch0157:      0157-linuxefi-fail-kernel-validation-without-shim-protoco.patch
# Fix to prevent user from overwriting signed grub binary using grub2-install
Patch0166:      0166-grub-install-disable-support-for-EFI-platforms.patch
# CVE-2021-3981
Patch0167:      0167-restore-umask-for-grub-config.patch 
# Fix to reset the global errno to success upon success.
Patch0170:      0170-fix-memory-alloc-errno-reset.patch
Patch0171:      CVE-2022-2601.patch
Patch0172:      CVE-2022-3775.patch
# CVE-2021-3695 CVE-2021-3696 CVE-2021-3697 CVE-2022-28733 CVE-2022-28734
# CVE-2022-28735 CVE-2022-28736
Patch0173:      0173-loader-efi-chainloader-Simplify-the-loader-state.patch
Patch0174:      0174-commands-boot-Add-API-to-pass-context-to-loader.patch
Patch0175:      0175-loader-efi-chainloader-Use-grub_loader_set_ex.patch
Patch0176:      0176-kern-efi-sb-Reject-non-kernel-files-in-the-shim_lock.patch
Patch0177:      0177-kern-file-Do-not-leak-device_name-on-error-in-grub_f.patch
Patch0178:      0178-video-readers-png-Abort-sooner-if-a-read-operation-f.patch
Patch0179:      0179-video-readers-png-Refuse-to-handle-multiple-image-he.patch
Patch0180:      0180-video-readers-png-Drop-greyscale-support-to-fix-heap.patch
Patch0181:      0181-video-readers-png-Avoid-heap-OOB-R-W-inserting-huff-.patch
Patch0182:      0182-video-readers-png-Sanity-check-some-huffman-codes.patch
Patch0183:      0183-video-readers-jpeg-Abort-sooner-if-a-read-operation-.patch
Patch0184:      0184-video-readers-jpeg-Do-not-reallocate-a-given-huff-ta.patch
Patch0185:      0185-video-readers-jpeg-Refuse-to-handle-multiple-start-o.patch
Patch0186:      0186-video-readers-jpeg-Block-int-underflow-wild-pointer-.patch
Patch0187:      0187-normal-charset-Fix-array-out-of-bounds-formatting-un.patch
Patch0188:      0188-net-ip-Do-IP-fragment-maths-safely.patch
Patch0189:      0189-net-netbuff-Block-overly-large-netbuff-allocs.patch
Patch0190:      0190-net-dns-Fix-double-free-addresses-on-corrupt-DNS-res.patch
Patch0191:      0191-net-dns-Don-t-read-past-the-end-of-the-string-we-re-.patch
Patch0192:      0192-net-tftp-Prevent-a-UAF-and-double-free-from-a-failed.patch
Patch0193:      0193-net-tftp-Avoid-a-trivial-UAF.patch
Patch0194:      0194-net-http-Do-not-tear-down-socket-if-it-s-already-bee.patch
Patch0195:      0195-net-http-Fix-OOB-write-for-split-http-headers.patch
Patch0196:      0196-net-http-Error-out-on-headers-with-LF-without-CR.patch
Patch0197:      0197-fs-f2fs-Do-not-read-past-the-end-of-nat-journal-entr.patch
Patch0198:      0198-fs-f2fs-Do-not-read-past-the-end-of-nat-bitmap.patch
Patch0199:      0199-fs-f2fs-Do-not-copy-file-names-that-are-too-long.patch
Patch0200:      0200-fs-btrfs-Fix-several-fuzz-issues-with-invalid-dir-it.patch
Patch0201:      0201-fs-btrfs-Fix-more-ASAN-and-SEGV-issues-found-with-fu.patch
Patch0202:      0202-fs-btrfs-Fix-more-fuzz-issues-related-to-chunks.patch
# Required to reach SBAT 3
Patch:          sbat-3-0001-font-Reject-glyphs-exceeds-font-max_glyph_width-or-f.patch
Patch:          sbat-3-0004-font-Remove-grub_font_dup_glyph.patch
Patch:          sbat-3-0005-font-Fix-integer-overflow-in-ensure_comb_space.patch
Patch:          sbat-3-0006-font-Fix-integer-overflow-in-BMP-index.patch
Patch:          sbat-3-0007-font-Fix-integer-underflow-in-binary-search-of-char-.patch
Patch:          sbat-3-0008-kern-efi-sb-Enforce-verification-of-font-files.patch
Patch:          sbat-3-0009-fbutil-Fix-integer-overflow.patch
Patch:          sbat-3-0011-font-Harden-grub_font_blit_glyph-and-grub_font_blit_.patch
Patch:          sbat-3-0012-font-Assign-null_font-to-glyphs-in-ascii_font_glyph.patch
Patch:          sbat-3-0013-normal-charset-Fix-an-integer-overflow-in-grub_unico.patch
# Required to reach SBAT 4
Patch:          sbat-4-0001-fs-ntfs-Fix-an-OOB-write-when-parsing-the-ATTRIBUTE_.patch
Patch:          sbat-4-0002-fs-ntfs-Fix-an-OOB-read-when-reading-data-from-the-r.patch
Patch:          sbat-4-0003-fs-ntfs-Fix-an-OOB-read-when-parsing-directory-entri.patch
Patch:          sbat-4-0004-fs-ntfs-Fix-an-OOB-read-when-parsing-bitmaps-for-ind.patch
Patch:          sbat-4-0005-fs-ntfs-Fix-an-OOB-read-when-parsing-a-volume-label.patch
Patch:          sbat-4-0006-fs-ntfs-Make-code-more-readable.patch
>>>>>>> 612e0faf
BuildRequires:  autoconf
BuildRequires:  device-mapper-devel
BuildRequires:  python3
BuildRequires:  xz-devel
Requires:       device-mapper
Requires:       systemd-udev
Requires:       xz
Requires:       %{name}-tools-minimal = %{version}-%{release}

# Some distros split 'grub2' into more subpackages. For now we're bundling it all together
# inside the default package and adding these 'Provides' to make installation more user-friendly
# for people used to other distributions.
Provides:       %{name}-common = %{version}-%{release}
Provides:       %{name}-tools = %{version}-%{release}
Provides:       %{name}-tools-efi = %{version}-%{release}
Provides:       %{name}-tools-extra = %{version}-%{release}

%description
The GRUB package contains the GRand Unified Bootloader.

%ifarch x86_64
%package pc
Summary:        GRUB Library for BIOS
Group:          System Environment/Programming
Requires:       %{name} = %{version}

# Some distros split 'grub2' into more subpackages. For now we're bundling it all together
# inside the default package and adding these 'Provides' to make installation more user-friendly
# for people used to other distributions.
Provides:       %{name}-pc-modules = %{version}-%{release}

%description pc
Additional library files for grub
%endif

%package efi
Summary:        GRUB Library for UEFI
Group:          System Environment/Programming
Requires:       %{name} = %{version}

# Some distros split 'grub2' into more subpackages. For now we're bundling it all together
# inside the default package and adding these 'Provides' to make installation more user-friendly
# for people used to other distributions.
Provides:       %{name}-efi-modules = %{version}-%{release}

%ifarch x86_64
Provides:       %{name}-efi-x64-modules = %{version}-%{release}
%endif

%ifarch aarch64
Provides:       %{name}-efi-aa64-modules = %{version}-%{release}
%endif

%description efi
Additional library files for grub

%package efi-unsigned
Summary:        Unsigned GRUB UEFI image
Group:          System Environment/Base

%description efi-unsigned
Unsigned GRUB UEFI image

%package efi-binary
Summary:        GRUB UEFI image
Group:          System Environment/Base
Requires:       %{name}-tools-minimal = %{version}-%{release}

# Some distros split 'grub2' into more subpackages. For now we're bundling it all together
# inside the default package and adding these 'Provides' to make installation more user-friendly
# for people used to other distributions.
%ifarch x86_64
Provides:       %{name}-efi-x64 = %{version}-%{release}
%endif

%description efi-binary
GRUB UEFI bootloader binaries

%package efi-binary-noprefix
Summary:        GRUB UEFI image with no prefix directory set
Group:          System Environment/Base
Requires:       %{name}-tools-minimal = %{version}-%{release}

%description efi-binary-noprefix
GRUB UEFI bootloader binaries with no prefix directory set

%package rpm-macros
Summary:        GRUB RPM Macros
Group:          System Environment/Base

%description rpm-macros
GRUB RPM Macros for enabling package updates supporting
the grub2-mkconfig flow on AzureLinux

%package configuration
Summary:        Location for local grub configurations
Group:          System Environment/Base

%description configuration
Directory for package-specific boot configurations
to be persistently stored on AzureLinux

%package tools-minimal
Summary:        Minimal set of utilities to configure a grub-based system
Group:          System Environment/Base
Requires:       %{name}-configuration = %{version}-%{release}

%description tools-minimal
Minimal set of utilities to configure a grub-based system

%prep

%autosetup -p1 -n grub-%{version}
cp %{SOURCE1} gnulib-%{gnulibversion}.tar.gz
tar -zxf gnulib-%{gnulibversion}.tar.gz
mv gnulib-%{gnulibversion} gnulib

%build
# Add linker option -d "assign space to common symbols", otherwise some symbols in grub's
# kernel.img will be assigned to the SHN_COMMON section which is not supported by grub-mkimage
LDFLAGS="-Wl,-d %{build_ldflags}"
export LDFLAGS

export PYTHON=%{python3}
./bootstrap --no-git --gnulib-srcdir=./gnulib
%ifarch x86_64
mkdir build-for-pc
pushd build-for-pc
# Modify the default CFLAGS to support the i386 build
CFLAGS="`echo " %{build_cflags} "          | \
        sed 's/-fcf-protection//'          | \
        sed 's/-fstack-protector-strong//' | \
        sed 's/-m64//'                     | \
        sed 's/-specs.*cc1//'              | \
        sed 's/-mtune=generic//'           | \
        sed 's/-O. //'                     | \
        sed 's/-fexceptions//'             | \
        sed 's/-Wp,-D_FORTIFY_SOURCE=2//'`"
export CFLAGS

../configure \
    --prefix=%{_prefix} \
    --sbindir=/sbin \
    --sysconfdir=%{_sysconfdir} \
    --disable-werror \
    --disable-efiemu \
    --with-grubdir=grub2 \
    --with-platform=pc \
    --target=i386 \
    --program-transform-name=s,grub,%{name}, \
    --with-bootdir="/boot"
make %{?_smp_mflags}
make DESTDIR=$PWD/../install-for-pc install
popd
%endif

# Disable stack-protector and PIE spec to fix compilation
CFLAGS="`echo " %{build_cflags} "              | \
         sed 's/-specs.*cc1//'                 | \
         sed 's/-fstack-protector-strong//'`"
export CFLAGS

mkdir build-for-efi
pushd build-for-efi
../configure \
    --prefix=%{_prefix} \
    --sbindir=/sbin \
    --sysconfdir=%{_sysconfdir} \
    --disable-werror \
    --disable-efiemu \
    --with-grubdir=grub2 \
    --with-platform=efi \
    --target=%{_arch} \
    --program-transform-name=s,grub,%{name}, \
    --with-bootdir="/boot"
make %{?_smp_mflags}
make DESTDIR=$PWD/../install-for-efi install
popd

#make sure all the files are same between two configure except the /usr/lib/grub
%check
%ifarch x86_64
# Note: bin & sbin binaries are expected to differ due to different CFLAGS
# Just compare files under _sysconfdir and _datarootdir
diff -sr install-for-efi%{_sysconfdir} install-for-pc%{_sysconfdir}
diff -sr install-for-efi%{_datarootdir} install-for-pc%{_datarootdir}
%endif

%install
mkdir -p %{buildroot}
cp -a install-for-efi/. %{buildroot}/.
%ifarch x86_64
cp -a install-for-pc/. %{buildroot}/.
%endif
mkdir %{buildroot}%{_sysconfdir}/default
touch %{buildroot}%{_sysconfdir}/default/grub
mkdir %{buildroot}%{_sysconfdir}/default/grub.d
mkdir %{buildroot}%{_sysconfdir}/sysconfig
ln -sf %{_sysconfdir}/default/grub %{buildroot}%{_sysconfdir}/sysconfig/grub
install -vdm 700 %{buildroot}/boot/%{name}
touch %{buildroot}/boot/%{name}/grub.cfg
chmod 400 %{buildroot}/boot/%{name}/grub.cfg
rm -rf %{buildroot}%{_infodir}

# Add SBAT
sed -e "s,@@VERSION@@,%{version},g" -e "s,@@VERSION_RELEASE@@,%{version}-%{release},g" %{SOURCE2} > ./sbat.csv
cat ./sbat.csv

# Generate grub efi image
install -d %{buildroot}%{_datadir}/grub2-efi
%ifarch x86_64
./install-for-efi/usr/bin/grub2-mkimage -d ./install-for-efi/usr/lib/grub/x86_64-efi/ --sbat ./sbat.csv -o %{buildroot}%{_datadir}/grub2-efi/grubx64.efi -p /boot/grub2 -O x86_64-efi fat iso9660 part_gpt part_msdos normal boot linux configfile loopback chain efifwsetup efi_gop efi_uga ls search search_label search_fs_uuid search_fs_file gfxterm gfxterm_background gfxterm_menu test all_video loadenv exfat ext2 udf halt gfxmenu png tga lsefi help probe echo lvm cryptodisk luks gcry_rijndael gcry_sha512 tpm efinet tftp multiboot2 xfs
./install-for-efi/usr/bin/grub2-mkimage -d ./install-for-efi/usr/lib/grub/x86_64-efi/ --sbat ./sbat.csv -o %{buildroot}%{_datadir}/grub2-efi/grubx64-noprefix.efi --prefix= -O x86_64-efi fat iso9660 part_gpt part_msdos normal boot linux configfile loopback chain efifwsetup efi_gop efi_uga ls search search_label search_fs_uuid search_fs_file gfxterm gfxterm_background gfxterm_menu test all_video loadenv exfat ext2 udf halt gfxmenu png tga lsefi help probe echo lvm cryptodisk luks gcry_rijndael gcry_sha512 tpm efinet tftp multiboot2 xfs
%endif
%ifarch aarch64
./install-for-efi/usr/bin/grub2-mkimage -d ./install-for-efi/usr/lib/grub/arm64-efi/ --sbat ./sbat.csv -o %{buildroot}%{_datadir}/grub2-efi/grubaa64.efi -p /boot/grub2 -O arm64-efi fat iso9660 part_gpt part_msdos normal boot linux configfile loopback chain efifwsetup efi_gop ls search search_label search_fs_uuid search_fs_file gfxterm gfxterm_background gfxterm_menu test all_video loadenv exfat ext2 udf halt gfxmenu png tga lsefi help probe echo lvm cryptodisk luks gcry_rijndael gcry_sha512 tpm efinet tftp xfs
./install-for-efi/usr/bin/grub2-mkimage -d ./install-for-efi/usr/lib/grub/arm64-efi/ --sbat ./sbat.csv -o %{buildroot}%{_datadir}/grub2-efi/grubaa64-noprefix.efi --prefix= -O arm64-efi fat iso9660 part_gpt part_msdos normal boot linux configfile loopback chain efifwsetup efi_gop ls search search_label search_fs_uuid search_fs_file gfxterm gfxterm_background gfxterm_menu test all_video loadenv exfat ext2 udf halt gfxmenu png tga lsefi help probe echo lvm cryptodisk luks gcry_rijndael gcry_sha512 tpm efinet tftp xfs
%endif

# Install to efi directory
EFI_BOOT_DIR=%{buildroot}/boot/efi/EFI/BOOT
GRUB_MODULE_NAME=
GRUB_MODULE_SOURCE=

install -d $EFI_BOOT_DIR

# Install grub2 macros
mkdir -p %{buildroot}%{_rpmconfigdir}/macros.d
install -m 644 %{SOURCE3} %{buildroot}/%{_rpmconfigdir}/macros.d

%ifarch x86_64
GRUB_MODULE_NAME=grubx64.efi
GRUB_PXE_MODULE_NAME=grubx64-noprefix.efi
GRUB_MODULE_SOURCE=%{buildroot}%{_datadir}/grub2-efi/grubx64.efi
GRUB_PXE_MODULE_SOURCE=%{buildroot}%{_datadir}/grub2-efi/grubx64-noprefix.efi
%endif

%ifarch aarch64
GRUB_MODULE_NAME=grubaa64.efi
GRUB_PXE_MODULE_NAME=grubaa64-noprefix.efi
GRUB_MODULE_SOURCE=%{buildroot}%{_datadir}/grub2-efi/grubaa64.efi
GRUB_PXE_MODULE_SOURCE=%{buildroot}%{_datadir}/grub2-efi/grubaa64-noprefix.efi
%endif

cp $GRUB_MODULE_SOURCE $EFI_BOOT_DIR/$GRUB_MODULE_NAME
cp $GRUB_PXE_MODULE_SOURCE $EFI_BOOT_DIR/$GRUB_PXE_MODULE_NAME

%post   -p /sbin/ldconfig
%postun -p /sbin/ldconfig

%files
%defattr(-,root,root)
%license COPYING
%dir /boot/%{name}
%config() %{_sysconfdir}/bash_completion.d/grub
%{_sysconfdir}/sysconfig/grub
/sbin/grub2-bios-setup
/sbin/grub2-install
/sbin/grub2-macbless
/sbin/grub2-ofpathname
/sbin/grub2-reboot
/sbin/grub2-set-default
/sbin/grub2-sparc64-setup
%{_bindir}/grub2-fstest
%{_bindir}/grub2-glue-efi
%{_bindir}/grub2-kbdcomp
%{_bindir}/grub2-menulst2cfg
%{_bindir}/grub2-mkimage
%{_bindir}/grub2-mklayout
%{_bindir}/grub2-mknetdir
%{_bindir}/grub2-mkpasswd-pbkdf2
%{_bindir}/grub2-mkrescue
%{_bindir}/grub2-mkstandalone
%{_bindir}/grub2-render-label
%{_bindir}/grub2-syslinux2cfg

%files tools-minimal
%{_datarootdir}/grub/grub-mkconfig_lib
/sbin/grub2-probe
/sbin/grub2-mkconfig
%{_bindir}/grub2-editenv
%{_bindir}/grub2-script-check
%{_bindir}/grub2-file
%{_bindir}/grub2-mkrelpath

%ifarch x86_64
%files pc
%{_libdir}/grub/i386-pc

%files efi
%{_libdir}/grub/x86_64-efi
%endif

%files efi-unsigned
%{_datadir}/grub2-efi/*

%files efi-binary
%ifarch x86_64
/boot/efi/EFI/BOOT/grubx64.efi
%endif
%ifarch aarch64
/boot/efi/EFI/BOOT/grubaa64.efi
%endif

%files efi-binary-noprefix
%ifarch x86_64
/boot/efi/EFI/BOOT/grubx64-noprefix.efi
%endif
%ifarch aarch64
/boot/efi/EFI/BOOT/grubaa64-noprefix.efi
%endif

%ifarch aarch64
%files efi
%{_libdir}/grub/*
%endif

%files rpm-macros
%{_rpmconfigdir}/macros.d/macros.grub2

%files configuration
%dir %{_sysconfdir}/grub.d
%dir %{_sysconfdir}/default/grub.d
%{_sysconfdir}/grub.d/README
%attr(0644,root,root) %ghost %config(noreplace) %{_sysconfdir}/default/grub
%ghost %config(noreplace) /boot/%{name}/grub.cfg
%config() %{_sysconfdir}/grub.d/00_header
%config() %{_sysconfdir}/grub.d/10_linux
%config() %{_sysconfdir}/grub.d/20_linux_xen
%config() %{_sysconfdir}/grub.d/25_bli
%config() %{_sysconfdir}/grub.d/30_os-prober
%config() %{_sysconfdir}/grub.d/30_uefi-firmware
%config(noreplace) %{_sysconfdir}/grub.d/40_custom
%config(noreplace) %{_sysconfdir}/grub.d/41_custom

%changelog
<<<<<<< HEAD
* Tue Mar 26 2024 Gary Swalling <gaswal@microsoft.com> - 2.12-1
- Upgrade to 2.12 - fixes and features in latest full release
=======
* Mon Apr 15 2024 Dan Streetman <ddstreet@microsoft.com> - 2.06-18
- update grub to sbat 4
>>>>>>> 612e0faf

* Tue Mar 19 2024 Cameron Baird <cameronbaird@microsoft.com> - 2.06-17
- Introduce grub2-tools-minimal subpackage

* Wed Mar 06 2024 Mykhailo Bykhovtsev <mbykhovtsev@microsoft.com> - 2.06-16
- Updated sbat.csv.in to reflect new distro name.

* Tue Mar 05 2024 Cameron Baird <cameronbaird@microsoft.com> - 2.06-15
- Explicitly depend on systemd-udev for image install

* Thu Jan 25 10:49:55 EST 2024 Dan Streetman <ddstreet@ieee.org> - 2.06-14
- remove systemd-devel build dep

* Mon Nov 27 2023 Cameron Baird <cameronbaird@microsoft.com> - 2.06-13
- Move /etc/grub.d to the configuration subpackage

* Wed Oct 18 2023 Gary Swalling <gaswal@microsoft.com> - 2.06-12
- CVE-2021-3695 CVE-2021-3696 CVE-2021-3697 CVE-2022-28733 CVE-2022-28734
  CVE-2022-28735 CVE-2022-28736 and increment SBAT level to 2

* Fri Aug 11 2023 Cameron Baird <cameronbaird@microsoft.com> - 2.06-11
- Enable support for grub2-mkconfig grub.cfg generation
- Introduce rpm-macros, configuration subpackage
- The Mariner /etc/default/grub now sources files from /etc/default/grub.d
    before the remainder of grub2-mkconfig runs. This allows RPM to 
    install package-specific configurations that the users can safely
    override.

* Thu Jun 08 2023 Daniel McIlvaney <damcilva@microsoft.com> - 2.06-10
- CVE-2022-3775

* Wed Apr 05 2023 Andy Zaugg <azaugg@linkedin.com> - 2.06-9
- Adding XFS support to GRUB

* Thu Dec 29 2022 Mykhailo Bykhovtsev <mbykhovtsev@microsoft@microsoft.com> - 2.06-8
- Fix CVE-2022-2601 (Mykhailo Bykhovtsev <mbykhovtsev@microsoft.com>).

* Wed Sep 07 2022 Zhichun Wan <zhichunwan@microsoft.com> - 2.06-7
- Port internal patch for reseting grub_errno on success (George mileka <gmileka@microsoft.com>).

* Thu Jul 28 2022 Minghe Ren <mingheren@microsoft.com> - 2.06-6
- Change permission on grub.cfg to improve security

* Tue Jul 19 2022 Henry Li <lihl@microsoft.com> - 2.06-5
- Resolve CVE-2021-3981
- Remove specification of nopatch files in the spec file

* Fri Jul 08 2022 Henry Li <lihl@microsoft.com> - 2.06-4
- Create additional efi binary that has no prefix directory set
- Add grub2-efi-binary-noprefix subpackage for efi binary with no prefix set

* Fri Feb 25 2022 Henry Li <lihl@microsoft.com> - 2.06-3
- Enable multiboot2 support for x86_64

* Thu Feb 17 2022 Andrew Phelps <anphel@microsoft.com> - 2.06-2
- Use _topdir instead of hard-coded value /usr/src/mariner

* Wed Feb 09 2022 Chris Co <chrco@microsoft.com> - 2.06-1
- Update to 2.06 release
- Add efinet and tftp modules to grub efi binary

* Tue Feb 08 2022 Chris Co <chrco@microsoft.com> - 2.06~rc1-8
- Bump release number to force binary signing with new secure boot key

* Tue Sep 14 2021 Andrew Phelps <anphel@microsoft.com> - 2.06~rc1-7
- Disable module_info.ld script due to issue with ELF metadata note

* Tue Jul 20 2021 Pawel Winogrodzki <pawelwi@microsoft.com> - 2.06~rc1-6
- License verified.
- Adding 'Provides' for:
  - 'grub2-common',
  - 'grub2-efi-aa64-modules',
  - 'grub2-efi-modules',
  - 'grub2-efi-x64',
  - 'grub2-efi-x64-modules',
  - 'grub2-pc-modules',
  - 'grub2-tools',
  - 'grub2-tools-efi',
  - 'grub2-tools-extra',
  - 'grub2-tools-minimal'.

* Tue May 25 2021 Thomas Crain <thcrain@microsoft.com> - 2.06~rc1-5
- Explicitly specify python 3 as the python interpreter for bootstrapping

* Fri Apr 16 2021 Chris Co <chrco@microsoft.com> - 2.06~rc1-4
- Bump version to match grub-efi-binary-signed spec

* Fri Apr 02 2021 Rachel Menge <rachelmenge@microsoft.com> - 2.06~rc1-3
- Apply no patches for CVE-2021-3418 CVE-2020-14372 CVE-2020-25632
  CVE-2020-25647 CVE-2020-27779 CVE-2021-20233 CVE-2020-10713 CVE-2020-14308
  CVE-2020-14309 CVE-2020-14310 CVE-2020-14311 CVE-2020-27749 CVE-2021-20225

* Fri Mar 26 2021 Chris Co <chrco@microsoft.com> - 2.06~rc1-2
- Add a few more F34 patches (017, 037, 052, 069, 166)

* Wed Mar 10 2021 Chris Co <chrco@microsoft.com> - 2.06~rc1-1
- Update to 2.06-rc1. Remove old out-of-tree patches. Add patches from F34
- Incorporate SBAT data
- Remove grub2-lang (locale) subpackage
- Enable tpm module to EFI binary

* Mon Dec 14 2020 Andrew Phelps <anphel@microsoft.com> - 2.02-26
- Modify check test

* Fri Oct 30 2020 Pawel Winogrodzki <pawelwi@microsoft.com> - 2.02-25
- Fix CVE-2020-15705 (BootHole cont.).

* Thu Aug 13 2020 Chris Co <chrco@microsoft.com> - 2.02-24
- Remove signed subpackage and macro

* Thu Jul 30 2020 Chris Co <chrco@microsoft.com> - 2.02-23
- Fix CVE-2020-10713 (BootHole)
- Fix CVE-2020-14308
- Fix CVE-2020-14309
- Fix CVE-2020-14310
- Fix CVE-2020-14311
- Fix CVE-2020-15706
- Fix CVE-2020-15707

* Wed Jul 22 2020 Joe Schmitt <joschmit@microsoft.com> - 2.02-22
- Always include Patch100, but conditionally apply it.
- Switch URL to https.

* Tue Jun 30 2020 Nicolas Ontiveros <niontive@microsoft.com> - 2.02-21
- Add cryptodisk, luks, gcry_rijndael and gcry_sha512 modules to EFI files.

* Fri Jun 19 2020 Chris Co <chrco@microsoft.com> - 2.02-20
- Add grub2-efi-binary subpackage
- Add grub2-efi-binary-signed subpackage and macros for adding offline signed grub binaries

* Mon Jun 01 2020 Henry Beberman <henry.beberman@microsoft.com> - 2.02-19
- Address compilation errors from hardened cflags.

* Tue May 26 2020 Emre Girgin <mrgirgin@microsoft.com> - 2.02-18
- Change /boot directory permissions to 600.

* Fri May 22 2020 Chris Co <chrco@microsoft.com> - 2.02-17
- Create grubaa64.efi as part of the grub2-efi-unsigned subpackage

* Wed May 13 2020 Nick Samson <nisamson@microsoft.com> - 2.02-16
- Added %%license line automatically

* Mon May 11 2020 Chris Co <chrco@microsoft.com> - 2.02-15
- Create new grub2-efi-unsigned subpackage containing grubx64.efi

* Thu Apr 30 2020 Chris Co <chrco@microsoft.com> - 2.02-14
- Add fdt rework patch to fix aarch64 build errors
- Enable aarch64 build

* Tue Sep 03 2019 Mateusz Malisz <mamalisz@microsoft.com> - 2.02-13
- Initial CBL-Mariner import from Photon (license: Apache2).

* Thu Feb 21 2019 Alexey Makhalov <amakhalov@vmware.com> - 2.02-12
- Update grub version from ~rc3 to release.
- Enhance SB + TPM support (19 patches from grub2-2.02-70.fc30)
- Remove i386-pc modules from grub2-efi

* Fri Jan 25 2019 Alexey Makhalov <amakhalov@vmware.com> - 2.02-11
- Disable efinet for aarch64 to workwround NXP ls1012a frwy PFE bug.

* Tue Nov 14 2017 Alexey Makhalov <amakhalov@vmware.com> - 2.02-10
- Aarch64 support

* Fri Jun 2  2017 Bo Gan <ganb@vmware.com> - 2.02-9
- Split grub2 to grub2 and grub2-pc, remove grub2-efi spec

* Fri Apr 14 2017 Alexey Makhalov <amakhalov@vmware.com> - 2.02-8
- Version update to 2.02~rc2

* Fri Nov 18 2016 Anish Swaminathan <anishs@vmware.com> - 2.02-7
- Add fix for CVE-2015-8370

* Fri Nov 18 2016 Anish Swaminathan <anishs@vmware.com> - 2.02-6
- Change systemd dependency

* Thu Oct 06 2016 ChangLee <changlee@vmware.com> - 2.02-5
- Modified %check

* Tue May 24 2016 Priyesh Padmavilasom <ppadmavilasom@vmware.com> - 2.02-4
- GA - Bump release of all rpms

* Fri Oct 02 2015 Divya Thaluru <dthaluru@vmware.com> - 2.02-3
- Adding patch to boot entries with out password.

* Wed Jul 22 2015 Divya Thaluru <dthaluru@vmware.com> - 2.02-2
- Changing program name from grub to grub2.

* Mon Jun 29 2015 Divya Thaluru <dthaluru@vmware.com> - 2.02-1
- Updating grub to 2.02

* Wed Nov 5 2014 Divya Thaluru <dthaluru@vmware.com> - 2.00-1
- Initial build.  First version<|MERGE_RESOLUTION|>--- conflicted
+++ resolved
@@ -5,13 +5,8 @@
 %global gnulibversion 9f48fb992a3d7e96610c4ce8be969cff2d61a01b
 Summary:        GRand Unified Bootloader
 Name:           grub2
-<<<<<<< HEAD
 Version:        2.12
 Release:        1%{?dist}
-=======
-Version:        2.06
-Release:        18%{?dist}
->>>>>>> 612e0faf
 License:        GPLv3+
 Vendor:         Microsoft Corporation
 Distribution:   Azure Linux
@@ -21,96 +16,6 @@
 Source1:        https://git.savannah.gnu.org/cgit/gnulib.git/snapshot/gnulib-%{gnulibversion}.tar.gz
 Source2:        sbat.csv.in
 Source3:        macros.grub2
-<<<<<<< HEAD
-=======
-# Incorporate relevant patches from Fedora 34
-# EFI Secure Boot / Handover Protocol patches
-Patch0001:      0001-Add-support-for-Linux-EFI-stub-loading.patch
-Patch0002:      0002-Rework-linux-command.patch
-Patch0003:      0003-Rework-linux16-command.patch
-Patch0004:      0004-Add-secureboot-support-on-efi-chainloader.patch
-Patch0005:      0005-Make-any-of-the-loaders-that-link-in-efi-mode-honor-.patch
-Patch0006:      0006-Handle-multi-arch-64-on-32-boot-in-linuxefi-loader.patch
-# Kernel cmdline fix
-Patch0017:      0017-Pass-x-hex-hex-straight-through-unmolested.patch
-# Nicer documentation. Also makes patch #166 apply cleanly
-Patch0037:      0037-Replace-a-lot-of-man-pages-with-slightly-nicer-ones.patch
-Patch0052:      0052-Make-our-info-pages-say-grub2-where-appropriate.patch
-# General fix
-Patch0069:      0069-Make-pmtimer-tsc-calibration-not-take-51-seconds-to-.patch
-# ARM64 build patch
-Patch0104:      0104-Rework-how-the-fdt-command-builds.patch
-# General fixes (> 4GB DMA, TPM measurements, etc)
-Patch0112:      0112-Try-to-pick-better-locations-for-kernel-and-initrd.patch
-Patch0115:      0115-x86-efi-Use-bounce-buffers-for-reading-to-addresses-.patch
-Patch0116:      0116-x86-efi-Re-arrange-grub_cmd_linux-a-little-bit.patch
-Patch0117:      0117-x86-efi-Make-our-own-allocator-for-kernel-stuff.patch
-Patch0118:      0118-x86-efi-Allow-initrd-params-cmdline-allocations-abov.patch
-Patch0148:      0148-efi-Set-image-base-address-before-jumping-to-the-PE-.patch
-Patch0149:      0149-tpm-Don-t-propagate-TPM-measurement-errors-to-the-ve.patch
-Patch0150:      0150-x86-efi-Reduce-maximum-bounce-buffer-size-to-16-MiB.patch
-Patch0156:      0156-efilinux-Fix-integer-overflows-in-grub_cmd_initrd.patch
-# CVE-2020-15705
-Patch0157:      0157-linuxefi-fail-kernel-validation-without-shim-protoco.patch
-# Fix to prevent user from overwriting signed grub binary using grub2-install
-Patch0166:      0166-grub-install-disable-support-for-EFI-platforms.patch
-# CVE-2021-3981
-Patch0167:      0167-restore-umask-for-grub-config.patch 
-# Fix to reset the global errno to success upon success.
-Patch0170:      0170-fix-memory-alloc-errno-reset.patch
-Patch0171:      CVE-2022-2601.patch
-Patch0172:      CVE-2022-3775.patch
-# CVE-2021-3695 CVE-2021-3696 CVE-2021-3697 CVE-2022-28733 CVE-2022-28734
-# CVE-2022-28735 CVE-2022-28736
-Patch0173:      0173-loader-efi-chainloader-Simplify-the-loader-state.patch
-Patch0174:      0174-commands-boot-Add-API-to-pass-context-to-loader.patch
-Patch0175:      0175-loader-efi-chainloader-Use-grub_loader_set_ex.patch
-Patch0176:      0176-kern-efi-sb-Reject-non-kernel-files-in-the-shim_lock.patch
-Patch0177:      0177-kern-file-Do-not-leak-device_name-on-error-in-grub_f.patch
-Patch0178:      0178-video-readers-png-Abort-sooner-if-a-read-operation-f.patch
-Patch0179:      0179-video-readers-png-Refuse-to-handle-multiple-image-he.patch
-Patch0180:      0180-video-readers-png-Drop-greyscale-support-to-fix-heap.patch
-Patch0181:      0181-video-readers-png-Avoid-heap-OOB-R-W-inserting-huff-.patch
-Patch0182:      0182-video-readers-png-Sanity-check-some-huffman-codes.patch
-Patch0183:      0183-video-readers-jpeg-Abort-sooner-if-a-read-operation-.patch
-Patch0184:      0184-video-readers-jpeg-Do-not-reallocate-a-given-huff-ta.patch
-Patch0185:      0185-video-readers-jpeg-Refuse-to-handle-multiple-start-o.patch
-Patch0186:      0186-video-readers-jpeg-Block-int-underflow-wild-pointer-.patch
-Patch0187:      0187-normal-charset-Fix-array-out-of-bounds-formatting-un.patch
-Patch0188:      0188-net-ip-Do-IP-fragment-maths-safely.patch
-Patch0189:      0189-net-netbuff-Block-overly-large-netbuff-allocs.patch
-Patch0190:      0190-net-dns-Fix-double-free-addresses-on-corrupt-DNS-res.patch
-Patch0191:      0191-net-dns-Don-t-read-past-the-end-of-the-string-we-re-.patch
-Patch0192:      0192-net-tftp-Prevent-a-UAF-and-double-free-from-a-failed.patch
-Patch0193:      0193-net-tftp-Avoid-a-trivial-UAF.patch
-Patch0194:      0194-net-http-Do-not-tear-down-socket-if-it-s-already-bee.patch
-Patch0195:      0195-net-http-Fix-OOB-write-for-split-http-headers.patch
-Patch0196:      0196-net-http-Error-out-on-headers-with-LF-without-CR.patch
-Patch0197:      0197-fs-f2fs-Do-not-read-past-the-end-of-nat-journal-entr.patch
-Patch0198:      0198-fs-f2fs-Do-not-read-past-the-end-of-nat-bitmap.patch
-Patch0199:      0199-fs-f2fs-Do-not-copy-file-names-that-are-too-long.patch
-Patch0200:      0200-fs-btrfs-Fix-several-fuzz-issues-with-invalid-dir-it.patch
-Patch0201:      0201-fs-btrfs-Fix-more-ASAN-and-SEGV-issues-found-with-fu.patch
-Patch0202:      0202-fs-btrfs-Fix-more-fuzz-issues-related-to-chunks.patch
-# Required to reach SBAT 3
-Patch:          sbat-3-0001-font-Reject-glyphs-exceeds-font-max_glyph_width-or-f.patch
-Patch:          sbat-3-0004-font-Remove-grub_font_dup_glyph.patch
-Patch:          sbat-3-0005-font-Fix-integer-overflow-in-ensure_comb_space.patch
-Patch:          sbat-3-0006-font-Fix-integer-overflow-in-BMP-index.patch
-Patch:          sbat-3-0007-font-Fix-integer-underflow-in-binary-search-of-char-.patch
-Patch:          sbat-3-0008-kern-efi-sb-Enforce-verification-of-font-files.patch
-Patch:          sbat-3-0009-fbutil-Fix-integer-overflow.patch
-Patch:          sbat-3-0011-font-Harden-grub_font_blit_glyph-and-grub_font_blit_.patch
-Patch:          sbat-3-0012-font-Assign-null_font-to-glyphs-in-ascii_font_glyph.patch
-Patch:          sbat-3-0013-normal-charset-Fix-an-integer-overflow-in-grub_unico.patch
-# Required to reach SBAT 4
-Patch:          sbat-4-0001-fs-ntfs-Fix-an-OOB-write-when-parsing-the-ATTRIBUTE_.patch
-Patch:          sbat-4-0002-fs-ntfs-Fix-an-OOB-read-when-reading-data-from-the-r.patch
-Patch:          sbat-4-0003-fs-ntfs-Fix-an-OOB-read-when-parsing-directory-entri.patch
-Patch:          sbat-4-0004-fs-ntfs-Fix-an-OOB-read-when-parsing-bitmaps-for-ind.patch
-Patch:          sbat-4-0005-fs-ntfs-Fix-an-OOB-read-when-parsing-a-volume-label.patch
-Patch:          sbat-4-0006-fs-ntfs-Make-code-more-readable.patch
->>>>>>> 612e0faf
 BuildRequires:  autoconf
 BuildRequires:  device-mapper-devel
 BuildRequires:  python3
@@ -447,13 +352,11 @@
 %config(noreplace) %{_sysconfdir}/grub.d/41_custom
 
 %changelog
-<<<<<<< HEAD
-* Tue Mar 26 2024 Gary Swalling <gaswal@microsoft.com> - 2.12-1
+* Tue May 07 2024 Gary Swalling <gaswal@microsoft.com> - 2.12-1
 - Upgrade to 2.12 - fixes and features in latest full release
-=======
+
 * Mon Apr 15 2024 Dan Streetman <ddstreet@microsoft.com> - 2.06-18
 - update grub to sbat 4
->>>>>>> 612e0faf
 
 * Tue Mar 19 2024 Cameron Baird <cameronbaird@microsoft.com> - 2.06-17
 - Introduce grub2-tools-minimal subpackage
