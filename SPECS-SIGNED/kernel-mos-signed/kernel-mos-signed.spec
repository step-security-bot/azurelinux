--- conflicted
+++ resolved
@@ -4,11 +4,7 @@
 %define uname_r %{version}-%{release}
 Summary:        Signed Linux Kernel for MOS systems
 Name:           kernel-mos-signed-%{buildarch}
-<<<<<<< HEAD
-Version:        5.15.139.1
-=======
 Version:        5.15.145.2
->>>>>>> 1328babb
 Release:        1%{?dist}
 License:        GPLv2
 Vendor:         Microsoft Corporation
@@ -154,12 +150,9 @@
 %exclude /module_info.ld
 
 %changelog
-<<<<<<< HEAD
-=======
 * Tue Jan 16 2024 Gary Swalling <gaswal@microsoft.com> - 5.15.145.2-1
 - Update to 5.15.145.2
 
->>>>>>> 1328babb
 * Mon Dec 11 2023 Rachel Menge <rachelmenge@microsoft.com> - 5.15.139.1-1
 - Update to 5.15.139.1
 
